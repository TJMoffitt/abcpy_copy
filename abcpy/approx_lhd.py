import numpy as np
from abc import ABCMeta, abstractmethod
from glmnet import LogitNet
from scipy.stats import gaussian_kde, rankdata, norm
from sklearn.covariance import ledoit_wolf

from abcpy.graphtools import GraphTools


class Approx_likelihood(metaclass=ABCMeta):
    """This abstract base class defines the approximate likelihood
    function.
    """

    @abstractmethod
    def __init__(self, statistics_calc):
        """
        The constructor of a sub-class must accept a non-optional statistics
        calculator; then, it must call the __init__ method of the parent class. This ensures that the
        object is initialized correctly so that the _calculate_summary_stat private method can be called when computing
        the distances.


        Parameters
        ----------
        statistics_calc : abcpy.statistics.Statistics
            Statistics extractor object that conforms to the Statistics class.
        """
        self.statistics_calc = statistics_calc

        # Since the observations do always stay the same, we can save the
        #  summary statistics of them and not recalculate it each time
        self.stat_obs = None
        self.data_set = None
        self.dataSame = False

    @abstractmethod
    def loglikelihood(self, y_obs, y_sim):
        """To be overwritten by any sub-class: should compute the approximate loglikelihood
        value given the observed data set y_obs and the data set y_sim simulated from
        model set at the parameter value.

        Parameters
        ----------
        y_obs: Python list
            Observed data set.
        y_sim: Python list
            Simulated data set from model at the parameter value.
            
        Returns
        -------
        float
            Computed approximate loglikelihood.
        """

        raise NotImplemented

    def likelihood(self, y_obs, y_sim):
        """Computes the likelihood by taking the exponential of the loglikelihood method.

        Parameters
        ----------
        y_obs: Python list
            Observed data set.
        y_sim: Python list
            Simulated data set from model at the parameter value.

        Returns
        -------
        float
            Computed approximate likelihood.

        """
        return np.exp(self.loglikelihood(y_obs, y_sim))

    def _calculate_summary_stat(self, y_obs, y_sim):
        """Helper function that extracts the summary statistics s_obs and s_sim from y_obs and
        y_y_sim using the statistics object stored in self.statistics_calc. This stores s_obs for the purpose of checking
        whether that is repeated in next calls to the function, and avoiding computing the statitistics for the same
        dataset several times.

        Parameters
        ----------
        y_obs : array-like
            d1 contains n_obs data sets.
        y_sim : array-like
            d2 contains n_sim data sets.

        Returns
        -------
        tuple
            Tuple containing numpy.ndarray's with the summary statistics extracted from d1 and d2.
        """
        if not isinstance(y_obs, list):
            raise TypeError('Observed data is not of allowed types')

        if not isinstance(y_sim, list):
            raise TypeError('simulated data is not of allowed types')

        # Check whether y_obs is same as the stored dataset.
        if self.data_set is not None:
            # check that the the observations have the same length; if not, they can't be the same:
            if len(y_obs) != len(self.data_set):
                self.dataSame = False
            elif len(np.array(y_obs[0]).reshape(-1, )) == 1:
                self.dataSame = self.data_set == y_obs
            else:  # otherwise it fails when y_obs[0] is array
                self.dataSame = all(
                    [(np.array(self.data_set[i]) == np.array(y_obs[i])).all() for i in range(len(y_obs))])

        if self.stat_obs is None or self.dataSame is False:
            self.stat_obs = self.statistics_calc.statistics(y_obs)
            self.data_set = y_obs

        # Extract summary statistics from the simulated data
        stat_sim = self.statistics_calc.statistics(y_sim)

        if self.stat_obs.shape[1] != stat_sim.shape[1]:
            raise ValueError("The dimension of summaries in the two datasets is different; check the dimension of the"
                             " provided observations and simulations.")

        return self.stat_obs, stat_sim


class SynLikelihood(Approx_likelihood):

    def __init__(self, statistics_calc):
        """This class implements the approximate likelihood function which computes the approximate
        likelihood using the synthetic likelihood approach described in Wood [1].
        For synthetic likelihood approximation, we compute the robust precision matrix using Ledoit and Wolf's [2]
        method.

        [1] S. N. Wood. Statistical inference for noisy nonlinear ecological
        dynamic systems. Nature, 466(7310):1102–1104, Aug. 2010.

        [2] O. Ledoit and M. Wolf, A Well-Conditioned Estimator for Large-Dimensional Covariance Matrices,
        Journal of Multivariate Analysis, Volume 88, Issue 2, pages 365-411, February 2004.


        Parameters
        ----------
        statistics_calc : abcpy.statistics.Statistics
            Statistics extractor object that conforms to the Statistics class.
        """

        super(SynLikelihood, self).__init__(statistics_calc)

    def loglikelihood(self, y_obs, y_sim):
        """Computes the loglikelihood.

        Parameters
        ----------
        y_obs: Python list
            Observed data set.
        y_sim: Python list
            Simulated data set from model at the parameter value.

        Returns
        -------
        float
            Computed approximate loglikelihood.

        """

        stat_obs, stat_sim = self._calculate_summary_stat(y_obs, y_sim)

        # Compute the mean, robust precision matrix and determinant of precision matrix
        mean_sim = np.mean(stat_sim, 0)
        lw_cov_, _ = ledoit_wolf(stat_sim)
        robust_precision_sim = np.linalg.inv(lw_cov_)
        sign_logdet, robust_precision_sim_logdet = np.linalg.slogdet(robust_precision_sim)  # we do not need sign
        # print("DEBUG: combining.")
        # we may have different observation; loop on those now:
        # likelihoods = np.zeros(stat_obs.shape[0])
        # for i, single_stat_obs in enumerate(stat_obs):
        #     x_new = np.einsum('i,ij,j->', single_stat_obs - mean_sim, robust_precision_sim, single_stat_obs - mean_sim)
        #     likelihoods[i] = np.exp(-0.5 * x_new)
        # do without for loop:
        diff = stat_obs - mean_sim.reshape(1, -1)
        x_news = np.einsum('bi,ij,bj->b', diff, robust_precision_sim, diff)
        logliks = -0.5 * x_news
<<<<<<< HEAD
        logfactor = 0.5 * self.stat_obs.shape[0] * robust_precision_sim_logdet
=======
        logfactor = 0.5 * stat_obs.shape[0] * robust_precision_sim_logdet
>>>>>>> 5eabeb12
        return np.sum(logliks) + logfactor  # compute the sum of the different loglikelihoods for each observation


class SemiParametricSynLikelihood(Approx_likelihood):

    def __init__(self, statistics_calc, bw_method_marginals="silverman"):
        """
        This class implements the approximate likelihood function which computes the approximate
        likelihood using the semiparametric Synthetic Likelihood (semiBSL) approach described in [1]. Specifically, this
        represents the likelihood as a product of univariate marginals and the copula components (exploiting Sklar's
        theorem).
        The marginals are approximated from simulations using a Gaussian KDE, while the copula is assumed to be a Gaussian
        copula, whose parameters are estimated from data as well.

        This does not yet include shrinkage strategies for the correlation matrix.

        [1] An, Z., Nott, D. J., & Drovandi, C. (2020). Robust Bayesian synthetic likelihood via a semi-parametric approach.
        Statistics and Computing, 30(3), 543-557.

        Parameters
        ----------
        statistics_calc : abcpy.statistics.Statistics
            Statistics extractor object that conforms to the Statistics class.
        bw_method_marginals : str, scalar or callable, optional
            The method used to calculate the estimator bandwidth, passed to `scipy.stats.gaussian_kde`. Following the docs
            of that method, this can be 'scott', 'silverman', a scalar constant or a callable. If a scalar, this will be
            used directly as `kde.factor`. If a callable, it should take a `gaussian_kde` instance as only parameter
            and return a scalar. If None (default), 'silverman' is used. See the Notes in `scipy.stats.gaussian_kde`
            for more details.
        """
        super(SemiParametricSynLikelihood, self).__init__(statistics_calc)
        # create a dict in which store the denominator of the correlation matrix for the different n values;
        # this saves from repeating computations:
        self.corr_matrix_denominator = {}
        self.bw_method_marginals = bw_method_marginals  # the bw method to use in the gaussian_kde

    def loglikelihood(self, y_obs, y_sim):
        """Computes the loglikelihood. This implementation aims to be equivalent to the `BSL` R package,
        but the results are slightly different due to small differences in the way the KDE is performed

        Parameters
        ----------
        y_obs: Python list
            Observed data set.
        y_sim: Python list
            Simulated data set from model at the parameter value.

        Returns
        -------
        float
            Computed approximate loglikelihood.
        """

        stat_obs, stat_sim = self._calculate_summary_stat(y_obs, y_sim)
        n_obs, d = stat_obs.shape
        if d < 2:
            raise RuntimeError("The dimension of the statistics need to be at least 2 in order to apply semiBSL.")

        # first: estimate the marginal KDEs for each coordinate
        logpdf_obs = np.zeros_like(stat_obs)  # this will contain the estimated pdf at the various observation points
        u_obs = np.zeros_like(stat_obs)  # this instead will contain the transformed u's using the estimated CDF
        for j in range(d):
            # estimate the KDE using the data in stat_sim for coordinate j. This leads to slightly different results
            # from the R package implementation due to slightly different way to estimate the factor as well as
            # different way to evaluate the kernel (they use a weird interpolation there).
            kde = gaussian_kde(stat_sim[:, j], bw_method=self.bw_method_marginals)
            logpdf_obs[:, j] = kde.logpdf(stat_obs[:, j])
            for i in range(n_obs):  # loop over the different observations
                u_obs[i, j] = kde.integrate_box_1d(-np.infty, stat_obs[i, j])  # compute the CDF
        etas_obs = norm.ppf(u_obs)

        # second: estimate the correlation matrix for the gaussian copula using gaussian rank correlation
        R_hat = self._estimate_gaussian_correlation(stat_sim)
        R_hat_inv = np.linalg.inv(R_hat)
        R_sign_det, R_inv_logdet = np.linalg.slogdet(R_hat_inv)  # sign not used

        # third: combine the two to compute the loglikelihood;
        # for each observation:
        # logliks = np.zeros(n_obs)
        # for i in range(n_obs):
        #     logliks[i] = np.sum(logpdf_obs[i])  # sum along marginals along dimensions
        #     # add the copula density:
        #     logliks[i] += 0.5 * R_inv_logdet
        #     logliks[i] -= 0.5 * np.einsum("i,ij,j->", etas_obs[i], R_hat_inv - np.eye(d), etas_obs[i])

        # do jointly:
        loglik = np.sum(logpdf_obs)  # sum along marginals along dimensions
        # add the copula density:
        copula_density = -0.5 * np.einsum("bi,ij,bj->b", etas_obs, R_hat_inv - np.eye(d), etas_obs)
        loglik += np.sum(copula_density) + 0.5 * n_obs * R_inv_logdet

        return loglik

    def _estimate_gaussian_correlation(self, x):
        """Estimates the correlation matrix using data in `x` in the way described in [1]. This implementation
        gives the same results as the `BSL` R package.

        Parameters
        ----------
        x: np.ndarray
            Data set.

        Returns
        -------
        np.ndarray
            Estimated correlation matrix for the gaussian copula.
        """
        n, d = x.shape
        r = np.zeros_like(x)
        for j in range(d):
            r[:, j] = rankdata(x[:, j])

        rqnorm = norm.ppf(r / (n + 1))

        if n not in self.corr_matrix_denominator.keys():
            # compute the denominator:
            self.corr_matrix_denominator[n] = np.sum(norm.ppf((np.arange(n) + 1) / (n + 1)) ** 2)
        denominator = self.corr_matrix_denominator[n]

        R_hat = np.einsum('ki,kj->ij', rqnorm, rqnorm) / denominator

        return R_hat


class PenLogReg(Approx_likelihood, GraphTools):

    def __init__(self, statistics_calc, model, n_simulate, n_folds=10, max_iter=100000, seed=None):
        """This class implements the approximate likelihood function which computes the approximate
        likelihood up to a constant using penalized logistic regression described in
        Dutta et. al. [1]. It takes one additional function handler defining the
        true model and two additional parameters n_folds and n_simulate correspondingly defining number
        of folds used to estimate prediction error using cross-validation and the number
        of simulated dataset sampled from each parameter to approximate the likelihood
        function. For lasso penalized logistic regression we use glmnet of Friedman et.
        al. [2].

        [1] Thomas, O., Dutta, R., Corander, J., Kaski, S., & Gutmann, M. U. (2020).
        Likelihood-free inference by ratio estimation. Bayesian Analysis.

        [2] Friedman, J., Hastie, T., and Tibshirani, R. (2010). Regularization
        paths for generalized linear models via coordinate descent. Journal of Statistical
        Software, 33(1), 1–22.

        Parameters
        ----------
        statistics_calc : abcpy.statistics.Statistics
            Statistics extractor object that conforms to the Statistics class.
        model : abcpy.models.Model
            Model object that conforms to the Model class.
        n_simulate : int
            Number of data points to simulate for the reference data set; this has to be the same as n_samples_per_param
            when calling the sampler. The reference data set is generated by drawing parameters from the prior and
            samples from the model when PenLogReg is instantiated.
        n_folds: int, optional
            Number of folds for cross-validation. The default value is 10.
        max_iter: int, optional
            Maximum passes over the data. The default is 100000.
        seed: int, optional
            Seed for the random number generator. The used glmnet solver is not
            deterministic, this seed is used for determining the cv folds. The default value is
            None.
        """

        super(PenLogReg, self).__init__(statistics_calc)  # call the super init to initialize correctly

        self.model = model
        self.n_folds = n_folds
        self.n_simulate = n_simulate
        self.seed = seed
        self.rng = np.random.RandomState(seed)
        self.max_iter = max_iter
        # Simulate reference data and extract summary statistics from the reference data
        self.ref_data_stat = self._simulate_ref_data(rng=self.rng)[0]

    def loglikelihood(self, y_obs, y_sim):
        """Computes the loglikelihood.

        Parameters
        ----------
        y_obs: Python list
            Observed data set.
        y_sim: Python list
            Simulated data set from model at the parameter value.

        Returns
        -------
        float
            Computed approximate loglikelihood.
        """
        stat_obs, stat_sim = self._calculate_summary_stat(y_obs, y_sim)

        if not stat_sim.shape[0] == self.n_simulate:
            raise RuntimeError("The number of samples in the reference data set is not the same as the number of "
                               "samples in the generated data. Please check that `n_samples` in the `sample()` method"
                               "for the sampler is equal to `n_simulate` in PenLogReg.")

        # Compute the approximate likelihood for the y_obs given theta
        y = np.append(np.zeros(self.n_simulate), np.ones(self.n_simulate))
        X = np.array(np.concatenate((stat_sim, self.ref_data_stat), axis=0))
        # define here groups for cross-validation:
        groups = np.repeat(np.arange(self.n_folds), np.int(np.ceil(self.n_simulate / self.n_folds)))
        groups = groups[:self.n_simulate].tolist()
        groups += groups  # duplicate it as groups need to be defined for both datasets
        m = LogitNet(alpha=1, n_splits=self.n_folds, max_iter=self.max_iter, random_state=self.seed, scoring="log_loss")
        m = m.fit(X, y, groups=groups)
        result = -np.sum((m.intercept_ + np.sum(np.multiply(m.coef_, stat_obs), axis=1)), axis=0)

        return result

    def _simulate_ref_data(self, rng=np.random.RandomState()):
        """
        Simulate the reference data set. This code is run at the initialization of
        Penlogreg

        Parameters
        ----------
        rng: Random number generator, optional
            Defines the random number generator to be used. If None, a newly initialized one is used

        Returns
        -------
        list
            The simulated list of datasets.

        """

        ref_data_stat = [[None] * self.n_simulate for i in range(len(self.model))]
        self.sample_from_prior(rng=rng)
        for model_index, model in enumerate(self.model):
            ind = 0
            while ref_data_stat[model_index][-1] is None:
                data = model.forward_simulate(model.get_input_values(), 1, rng=rng)
                # this is wrong, it applies the computation of the statistic independently to the element of data[0]:
                # print("data[0]", data[0].tolist())
                # data_stat = self.statistics_calc.statistics(data[0].tolist())
                # print("stat of data[0]", data_stat)
                # print("data", data)
                data_stat = self.statistics_calc.statistics(data)
                # print("stat of data", data_stat)
                ref_data_stat[model_index][ind] = data_stat
                ind += 1
            ref_data_stat[model_index] = np.squeeze(np.asarray(ref_data_stat[model_index]))
        return ref_data_stat<|MERGE_RESOLUTION|>--- conflicted
+++ resolved
@@ -179,11 +179,7 @@
         diff = stat_obs - mean_sim.reshape(1, -1)
         x_news = np.einsum('bi,ij,bj->b', diff, robust_precision_sim, diff)
         logliks = -0.5 * x_news
-<<<<<<< HEAD
         logfactor = 0.5 * self.stat_obs.shape[0] * robust_precision_sim_logdet
-=======
-        logfactor = 0.5 * stat_obs.shape[0] * robust_precision_sim_logdet
->>>>>>> 5eabeb12
         return np.sum(logliks) + logfactor  # compute the sum of the different loglikelihoods for each observation
 
 
