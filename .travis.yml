--- conflicted
+++ resolved
@@ -10,11 +10,7 @@
     packages:
       - gfortran
       - libboost-random-dev
-<<<<<<< HEAD
-      - libpython3-dev
-=======
       - libpython3.4-dev
->>>>>>> f7a3ea6f
       - python3-numpy
       - swig
   
