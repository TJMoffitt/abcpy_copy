import unittest

import numpy as np

from abcpy.approx_lhd import PenLogReg, SynLikelihood, SemiParametricSynLikelihood
from abcpy.continuousmodels import Normal
from abcpy.continuousmodels import Uniform
from abcpy.statistics import Identity


class PenLogRegTests(unittest.TestCase):
    def setUp(self):
        self.mu = Uniform([[-5.0], [5.0]], name='mu')
        self.sigma = Uniform([[5.0], [10.0]], name='sigma')
        self.model = Normal([self.mu, self.sigma])
        self.model_bivariate = Uniform([[0, 0], [1, 1]], name="model")
        self.stat_calc = Identity(degree=2, cross=1)
        self.likfun = PenLogReg(self.stat_calc, [self.model], n_simulate=100, n_folds=10, max_iter=100000, seed=1)
        self.likfun_wrong_n_sim = PenLogReg(self.stat_calc, [self.model], n_simulate=10, n_folds=10, max_iter=100000,
                                            seed=1)
        self.likfun_bivariate = PenLogReg(self.stat_calc, [self.model_bivariate], n_simulate=100, n_folds=10,
                                          max_iter=100000, seed=1)

        self.y_obs = self.model.forward_simulate(self.model.get_input_values(), 1, rng=np.random.RandomState(1))
        self.y_obs_bivariate = self.model_bivariate.forward_simulate(self.model_bivariate.get_input_values(), 1,
                                                                     rng=np.random.RandomState(1))
        self.y_obs_double = self.model.forward_simulate(self.model.get_input_values(), 2, rng=np.random.RandomState(1))
        self.y_obs_bivariate_double = self.model_bivariate.forward_simulate(self.model_bivariate.get_input_values(), 2,
                                                                            rng=np.random.RandomState(1))
        # create fake simulated data
        self.mu._fixed_values = [1.1]
        self.sigma._fixed_values = [1.0]
        self.y_sim = self.model.forward_simulate(self.model.get_input_values(), 100, rng=np.random.RandomState(1))
        self.y_sim_bivariate = self.model_bivariate.forward_simulate(self.model_bivariate.get_input_values(), 100,
                                                                     rng=np.random.RandomState(1))

    def test_likelihood(self):
        # Checks whether wrong input type produces error message
        self.assertRaises(TypeError, self.likfun.loglikelihood, 3.4, [2, 1])
        self.assertRaises(TypeError, self.likfun.loglikelihood, [2, 4], 3.4)

        # create observed data
        comp_likelihood = self.likfun.loglikelihood(self.y_obs, self.y_sim)
        expected_likelihood = 9.77317308598673e-08
        # This checks whether it computes a correct value and dimension is right. Not correct as it does not check the
        # absolute value:
        # self.assertLess(comp_likelihood - expected_likelihood, 10e-2)
        self.assertAlmostEqual(comp_likelihood, np.log(expected_likelihood))

        # check if it returns the correct error when n_samples does not match:
        self.assertRaises(RuntimeError, self.likfun_wrong_n_sim.loglikelihood, self.y_obs, self.y_sim)

        # try now with the bivariate uniform model:
        comp_likelihood_biv = self.likfun_bivariate.loglikelihood(self.y_obs_bivariate, self.y_sim_bivariate)
        expected_likelihood_biv = 0.999999999999999
        self.assertAlmostEqual(comp_likelihood_biv, np.log(expected_likelihood_biv))

    def test_likelihood_multiple_observations(self):
        comp_likelihood = self.likfun.likelihood(self.y_obs_double, self.y_sim)
        expected_likelihood = 7.337876253225462e-10
        self.assertAlmostEqual(comp_likelihood, expected_likelihood)

        expected_likelihood_biv = 0.9999999999999979
        comp_likelihood_biv = self.likfun_bivariate.likelihood(self.y_obs_bivariate_double, self.y_sim_bivariate)
        self.assertAlmostEqual(comp_likelihood_biv, expected_likelihood_biv)

    def test_loglikelihood_additive(self):
        comp_loglikelihood_a = self.likfun.loglikelihood([self.y_obs_double[0]], self.y_sim)
        comp_loglikelihood_b = self.likfun.loglikelihood([self.y_obs_double[1]], self.y_sim)
        comp_loglikelihood_two = self.likfun.loglikelihood(self.y_obs_double, self.y_sim)

        self.assertAlmostEqual(comp_loglikelihood_two, comp_loglikelihood_a + comp_loglikelihood_b)


class SynLikelihoodTests(unittest.TestCase):
    def setUp(self):
        self.mu = Uniform([[-5.0], [5.0]], name='mu')
        self.sigma = Uniform([[5.0], [10.0]], name='sigma')
        self.model = Normal([self.mu, self.sigma])
        self.stat_calc = Identity(degree=2, cross=False)
        self.likfun = SynLikelihood(self.stat_calc)
        # create fake simulated data
        self.mu._fixed_values = [1.1]
        self.sigma._fixed_values = [1.0]
        self.y_sim = self.model.forward_simulate(self.model.get_input_values(), 100, rng=np.random.RandomState(1))

    def test_likelihood(self):
        # Checks whether wrong input type produces error message
        self.assertRaises(TypeError, self.likfun.loglikelihood, 3.4, [2, 1])
        self.assertRaises(TypeError, self.likfun.loglikelihood, [2, 4], 3.4)

        # create observed data
        y_obs = [1.8]
        # calculate the statistics of the observed data
        comp_loglikelihood = self.likfun.loglikelihood(y_obs, self.y_sim)
        expected_loglikelihood = -0.6434435652263701
        # This checks whether it computes a correct value and dimension is right
        self.assertAlmostEqual(comp_loglikelihood, expected_loglikelihood)

    def test_likelihood_multiple_observations(self):
        y_obs = [1.8, 0.9]
        comp_loglikelihood = self.likfun.loglikelihood(y_obs, self.y_sim)
        expected_loglikelihood = -1.2726154993040115
        # This checks whether it computes a correct value and dimension is right
        self.assertAlmostEqual(comp_loglikelihood, expected_loglikelihood)
<<<<<<< HEAD
=======

    def test_loglikelihood_additive(self):
        y_obs = [1.8, 0.9]
        comp_loglikelihood_a = self.likfun.loglikelihood([y_obs[0]], self.y_sim)
        comp_loglikelihood_b = self.likfun.loglikelihood([y_obs[1]], self.y_sim)
        comp_loglikelihood_two = self.likfun.loglikelihood(y_obs, self.y_sim)

        self.assertAlmostEqual(comp_loglikelihood_two, comp_loglikelihood_a + comp_loglikelihood_b)


class SemiParametricSynLikelihoodTests(unittest.TestCase):
    def setUp(self):
        self.mu = Uniform([[-5.0], [5.0]], name='mu')
        self.sigma = Uniform([[5.0], [10.0]], name='sigma')
        self.model = Normal([self.mu, self.sigma])
        self.stat_calc_1 = Identity(degree=1, cross=False)
        self.likfun_1 = SemiParametricSynLikelihood(self.stat_calc_1)
        self.stat_calc = Identity(degree=2, cross=False)
        self.likfun = SemiParametricSynLikelihood(self.stat_calc)
        # create fake simulated data
        self.mu._fixed_values = [1.1]
        self.sigma._fixed_values = [1.0]
        self.y_sim = self.model.forward_simulate(self.model.get_input_values(), 100, rng=np.random.RandomState(1))

    def test_likelihood(self):
        # Checks whether wrong input type produces error message
        self.assertRaises(TypeError, self.likfun.loglikelihood, 3.4, [2, 1])
        self.assertRaises(TypeError, self.likfun.loglikelihood, [2, 4], 3.4)

        # create observed data
        y_obs = [1.8]

        # check whether it raises correct error with input of wrong size
        self.assertRaises(RuntimeError, self.likfun_1.loglikelihood, y_obs, self.y_sim)

        # calculate the statistics of the observed data
        comp_loglikelihood = self.likfun.loglikelihood(y_obs, self.y_sim)
        expected_loglikelihood = -2.3069321875272815
        # This checks whether it computes a correct value and dimension is right
        self.assertAlmostEqual(comp_loglikelihood, expected_loglikelihood)

    def test_likelihood_multiple_observations(self):
        y_obs = [1.8, 0.9]
        comp_loglikelihood = self.likfun.loglikelihood(y_obs, self.y_sim)
        expected_loglikelihood = -3.7537571275591683
        # This checks whether it computes a correct value and dimension is right
        self.assertAlmostEqual(comp_loglikelihood, expected_loglikelihood)
>>>>>>> 5eabeb12

    def test_loglikelihood_additive(self):
        y_obs = [1.8, 0.9]
        comp_loglikelihood_a = self.likfun.loglikelihood([y_obs[0]], self.y_sim)
        comp_loglikelihood_b = self.likfun.loglikelihood([y_obs[1]], self.y_sim)
        comp_loglikelihood_two = self.likfun.loglikelihood(y_obs, self.y_sim)

        self.assertAlmostEqual(comp_loglikelihood_two, comp_loglikelihood_a + comp_loglikelihood_b)


if __name__ == '__main__':
    unittest.main()<|MERGE_RESOLUTION|>--- conflicted
+++ resolved
@@ -103,8 +103,6 @@
         expected_loglikelihood = -1.2726154993040115
         # This checks whether it computes a correct value and dimension is right
         self.assertAlmostEqual(comp_loglikelihood, expected_loglikelihood)
-<<<<<<< HEAD
-=======
 
     def test_loglikelihood_additive(self):
         y_obs = [1.8, 0.9]
@@ -152,7 +150,6 @@
         expected_loglikelihood = -3.7537571275591683
         # This checks whether it computes a correct value and dimension is right
         self.assertAlmostEqual(comp_loglikelihood, expected_loglikelihood)
->>>>>>> 5eabeb12
 
     def test_loglikelihood_additive(self):
         y_obs = [1.8, 0.9]
