# Always prefer setuptools over distutils
import sys
from setuptools import setup, find_packages
from os import path

try: # for pip >= 10
    from pip._internal.req import parse_requirements
except ImportError: # for pip <= 9.0.3
    from pip.req import parse_requirements
<<<<<<< HEAD

try: # for pip >= 19.3
    from pip._internal.network.session import PipSession
except ImportError:
=======
    
try: # for pip >= 19.3
    from pip._internal.network.session import PipSession
except ImportError: 
>>>>>>> 30fe41f6
    try: # for pip < 19.3 and >=10
        from pip._internal.download import PipSession
    except ImportError: # for pip <= 9.0.3
        from pip.download import PipSession

here = path.abspath(path.dirname(__file__))

install_reqs_raw = parse_requirements('requirements.txt', session=PipSession())
<<<<<<< HEAD

=======
>>>>>>> 30fe41f6
try:
    install_reqs = [str(ir.req) for ir in install_reqs_raw]
except AttributeError:
    install_reqs = [str(ir.requirement) for ir in install_reqs_raw]

with open(path.join(here, 'VERSION')) as f:
    version = f.readline().strip()
    file_tgz = 'v' + version + '.tar.gz'

setup(
    name='abcpy',

    # Versions should comply with PEP440.  For a discussion on single-sourcing
    # the version across setup.py and the project code, see
    # https://packaging.python.org/en/latest/single_source_version.html
    version=version,

    description='A framework for approximate Bayesian computation (ABC) that speeds up inference by parallelizing computation on single computers or whole clusters.',
    long_description='ABCpy is a highly modular, scientific library for approximate Bayesian computation (ABC) written in Python. It is designed to run all included ABC algorithms in parallel, either using multiple cores of a single computer or using an Apache Spark or MPI enabled cluster. The modularity helps domain scientists to easily apply ABC to their research without being ABC experts; using ABCpy they can easily run large parallel simulations without much knowledge about parallelization, even without much additional effort to parallelize their code. Further, ABCpy enables ABC experts to easily develop new inference schemes and evaluate them in a standardized environment, and to extend the library with new algorithms. These benefits come mainly from the modularity of ABCpy.',

    # The project's main homepage.
    url='https://github.com/eth-cscs/abcpy',
    download_url = 'https://github.com/eth-cscs/abcpy/archive/' + file_tgz,

    # Author details
    author='The abcpy authors',
    author_email='',

    # Choose your license
    license='BSD-3',

    # See https://pypi.python.org/pypi?%3Aaction=list_classifiers
    classifiers=[
        # How mature is this project? Common values are
        #   3 - Alpha
        #   4 - Beta
        #   5 - Production/Stable
        'Development Status :: 4 - Beta',

        'Programming Language :: Python :: 3',
        'Programming Language :: Python :: 3.6',
        'Programming Language :: Python :: 3.7',
        'Programming Language :: Python :: 3.8',
    ],

    # What does your project relate to?
    keywords='abcpy',

    # You can just specify the packages manually here if your project is
    # simple. Or you can use find_packages().
    packages=find_packages(),

    # Alternatively, if you want to distribute just a my_module.py, uncomment
    # this:
    #   py_modules=["my_module"],

    # List run-time dependencies here.  These will be installed by pip when
    # your project is installed. For an analysis of "install_requires" vs pip's
    # requirements files see:
    # https://packaging.python.org/en/latest/requirements.html
    # install_requires=['numpy', 'scipy'],
    install_requires=install_reqs,


    # List additional groups of dependencies here (e.g. development
    # dependencies). You can install these using the following syntax,
    # for example:
    # $ pip install -e .[dev,test]
    #extras_require={
    #    'dev': ['check-manifest'],
    #    'test': ['coverage'],
    #},

    # If there are data files included in your packages that need to be
    # installed, specify them here.  If using Python 2.6 or less, then these
    # have to be included in MANIFEST.in as well.
    # package_data={
    #     'sample': ['package_data.dat'],
    # },

    # Although 'package_data' is the preferred approach, in some case you may
    # need to place data files outside of your packages. See:
    # http://docs.python.org/3.4/distutils/setupscript.html#installing-additional-files # noqa
    # In this case, 'data_file' will be installed into '<sys.prefix>/my_data'
    #data_files=[('my_data', ['data/data_file'])],

    # To provide executable scripts, use entry points in preference to the
    # "scripts" keyword. Entry points provide cross-platform support and allow
    # pip to create the appropriate form of executable for the target platform.
    #entry_points={
    #    'console_scripts': [
    #        'sample=sample:main',
    #    ],
    #},
)<|MERGE_RESOLUTION|>--- conflicted
+++ resolved
@@ -7,17 +7,10 @@
     from pip._internal.req import parse_requirements
 except ImportError: # for pip <= 9.0.3
     from pip.req import parse_requirements
-<<<<<<< HEAD
-
+    
 try: # for pip >= 19.3
     from pip._internal.network.session import PipSession
 except ImportError:
-=======
-    
-try: # for pip >= 19.3
-    from pip._internal.network.session import PipSession
-except ImportError: 
->>>>>>> 30fe41f6
     try: # for pip < 19.3 and >=10
         from pip._internal.download import PipSession
     except ImportError: # for pip <= 9.0.3
@@ -26,10 +19,7 @@
 here = path.abspath(path.dirname(__file__))
 
 install_reqs_raw = parse_requirements('requirements.txt', session=PipSession())
-<<<<<<< HEAD
 
-=======
->>>>>>> 30fe41f6
 try:
     install_reqs = [str(ir.req) for ir in install_reqs_raw]
 except AttributeError:
